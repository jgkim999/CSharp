{
  "AllowedHosts": "*",
  "urls": "http://*:5003",
  "Quartz": {
    "quartz.scheduler.instanceName": "Quartz ASP.NET Core Sample Scheduler"
  },
  "Consul": {
    "Host": "http://192.168.0.47:8500"
  },
  "Logging": {
    "LogLevel": {
      "Default": "Information",
      "Microsoft": "Information",
      "Microsoft.Hosting.Lifetime": "Information",
      "Microsoft.AspNetCore": "Information"
    }
  },
  "Serilog": {
    "Using": [
      "Serilog.Sinks.Console",
      "Serilog.Sinks.File",
      "Serilog.Sinks.Seq"
    ],
    "MinimumLevel": {
      "Default": "Information",
      "Override": {
        "Microsoft": "Information",
        "System": "Information"
      }
    },
    "Properties": {
      "ApplicationName": "WebDemo"
    },
    "Enrich": [
      "FromLogContext",
      "WithMachineName"
    ],
    "WriteTo": [
      {
<<<<<<< HEAD
        "Name": "Async",        
=======
        "Name": "Async",
>>>>>>> 21dbf235
        "Args": {
          "configure": [
            {
              "Name": "Console",
              "bufferSize": 10000,
              "blockWhenFull": false
            },
            {
              "Name": "File",
              "bufferSize": 10000,
              "blockWhenFull": false,
              "Args": {
                "path": "./Logs/web-demo-.txt",
                "rollingInterval": "Day",
                "rollOnFileSizeLimit": true,
                "retainedFileCountLimit": 31,
                "fileSizeLimitBytes": 33554432,
                "formatter": "Serilog.Formatting.Compact.CompactJsonFormatter, Serilog.Formatting.Compact"
              }
            },
            {
<<<<<<< HEAD
              "Name": "GrafanaLoki",
              "bufferSize": 10000,
              "blockWhenFull": false,
=======
              "Name": "Seq",
>>>>>>> 21dbf235
              "Args": {
                "serverUrl": "http://192.168.0.47:10001",
                "apiKey": "7IcnLMHBbZxPx03s2Plb"
              }
            }
          ]
        }
      }
    ]
  }
}<|MERGE_RESOLUTION|>--- conflicted
+++ resolved
@@ -37,11 +37,7 @@
     ],
     "WriteTo": [
       {
-<<<<<<< HEAD
-        "Name": "Async",        
-=======
         "Name": "Async",
->>>>>>> 21dbf235
         "Args": {
           "configure": [
             {
@@ -63,13 +59,7 @@
               }
             },
             {
-<<<<<<< HEAD
-              "Name": "GrafanaLoki",
-              "bufferSize": 10000,
-              "blockWhenFull": false,
-=======
               "Name": "Seq",
->>>>>>> 21dbf235
               "Args": {
                 "serverUrl": "http://192.168.0.47:10001",
                 "apiKey": "7IcnLMHBbZxPx03s2Plb"
