--- conflicted
+++ resolved
@@ -10,12 +10,8 @@
         <PackageReference Include="LanguageExt.Core" Version="4.4.3" />
         <PackageReference Include="Microsoft.AspNetCore.OpenApi" Version="7.0.5" />
         <PackageReference Include="Newtonsoft.Json" Version="13.0.3" />
-<<<<<<< HEAD
-        <PackageReference Include="Swashbuckle.AspNetCore" Version="6.4.0" />
         <PackageReference Include="System.Linq" Version="4.3.0" />
-=======
         <PackageReference Include="Swashbuckle.AspNetCore" Version="6.5.0" />
->>>>>>> 7bc217e9
     </ItemGroup>
 
 </Project>