{
  "Logging": {
    "LogLevel": {
      "Default": "Information",
      "Microsoft.AspNetCore": "Warning"
    }
  },
  "AllowedHosts": "*",
  "Jwt": {
    "PublicKey": "h5B9P5bUdk3BXucIR48bv5GmmMcOWYsE",
    "PrivateKey": "HPItTeUcM1n5BnQcPPozDyjtA51Bqmqh",
    "RedisConnectionString": "10.89.81.9:6379,10.89.81.9:6379",
    "KeyPrefix": "dev"
  },
  "OpenTelemetry": {
<<<<<<< HEAD
    "Endpoint": "http://10.89.81.9:5044",
=======
    "Endpoint": "http://10.89.81.9:4317",
>>>>>>> 50567c0e
    "TracesSamplerArg": "1.0",
    "ServiceName": "GamePulse",
    "ServiceVersion": "1.0.0"
  },
  "Serilog": {
    "MinimumLevel": {
      "Default": "Debug",
      "Override": {
        "Microsoft": "Information",
        "System": "Information",
        "Microsoft.AspNetCore": "Information",
        "Microsoft.AspNetCore.Hosting.Diagnostics": "Information",
        "Microsoft.Hosting.Lifetime": "Information"
      }
    },
    "Using": [
      "Serilog.Sinks.Async",
      "Serilog.Sinks.Console",
      "Serilog.Sinks.File",
      "Serilog.Sinks.OpenTelemetry" ],
    "Enrich": [
      "FromLogContext",
      "WithMachineName",
      "WithProcessId",
      "WithThreadId" ],
    "WriteTo": [
      {
        "Name": "Async",
        "Args": {
          "bufferSize": 10000,
          "blockWhenFull": false,
          "configure": [
            {
              "Name": "Console",
              "Args": {
                "outputTemplate": "[{Timestamp:HH:mm:ss} {Level:u3}] {Message:lj} <s:{SourceContext}>{NewLine}{Exception}"
              }
            },
            {
              "Name": "File",
              "Args": {
                "path": "logs/log.txt",
                "rollingInterval": "Day",
                "restrictedToMinimumLevel": "Information"
              }
            },
            {
              "Name": "OpenTelemetry",
              "Args": {
<<<<<<< HEAD
                "endpoint": "http://10.89.81.9:5044",
=======
                "endpoint": "http://10.89.81.9:4317",
>>>>>>> 50567c0e
                "protocol": "Grpc",
                "resourceAttributes": {
                  "service.name" : "game-pulse"
                }
              }
            }
          ]
        }
      }
    ]
  }
}<|MERGE_RESOLUTION|>--- conflicted
+++ resolved
@@ -13,11 +13,7 @@
     "KeyPrefix": "dev"
   },
   "OpenTelemetry": {
-<<<<<<< HEAD
-    "Endpoint": "http://10.89.81.9:5044",
-=======
     "Endpoint": "http://10.89.81.9:4317",
->>>>>>> 50567c0e
     "TracesSamplerArg": "1.0",
     "ServiceName": "GamePulse",
     "ServiceVersion": "1.0.0"
@@ -67,11 +63,7 @@
             {
               "Name": "OpenTelemetry",
               "Args": {
-<<<<<<< HEAD
-                "endpoint": "http://10.89.81.9:5044",
-=======
                 "endpoint": "http://10.89.81.9:4317",
->>>>>>> 50567c0e
                 "protocol": "Grpc",
                 "resourceAttributes": {
                   "service.name" : "game-pulse"
